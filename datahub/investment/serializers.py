"""Investment serialisers for views."""

from rest_framework import serializers

import datahub.metadata.models as meta_models
from datahub.company.models import Company, Contact
from datahub.company.serializers import NestedAdviserField
from datahub.core.serializers import NestedRelatedField
from datahub.investment.models import (InvestmentProject, InvestmentProjectTeamMember,
                                       IProjectDocument)
from datahub.investment.validate import validate


class IProjectSummarySerializer(serializers.ModelSerializer):
    """Serialiser for investment project endpoints."""

    incomplete_fields = serializers.SerializerMethodField()
    project_code = serializers.CharField(read_only=True)
    investment_type = NestedRelatedField(meta_models.InvestmentType)
    stage = NestedRelatedField(meta_models.InvestmentProjectStage, required=False)
<<<<<<< HEAD
    country_lost_to = NestedRelatedField(meta_models.Country, required=False)
=======
>>>>>>> 4f2666a2
    project_shareable = serializers.BooleanField(required=True)
    investor_company = NestedRelatedField(Company, required=True, allow_null=False)
    intermediate_company = NestedRelatedField(Company, required=False, allow_null=True)
    client_contacts = NestedRelatedField(
        Contact, many=True, required=True, allow_null=False, allow_empty=False
    )

    client_relationship_manager = NestedAdviserField(required=True, allow_null=False)
    referral_source_adviser = NestedAdviserField(required=True, allow_null=False)
    referral_source_activity = NestedRelatedField(
        meta_models.ReferralSourceActivity, required=True, allow_null=False
    )
    referral_source_activity_website = NestedRelatedField(
        meta_models.ReferralSourceWebsite, required=False, allow_null=True
    )
    referral_source_activity_marketing = NestedRelatedField(
        meta_models.ReferralSourceMarketing, required=False, allow_null=True
    )
    fdi_type = NestedRelatedField(meta_models.FDIType, required=False, allow_null=True)
    non_fdi_type = NestedRelatedField(meta_models.NonFDIType, required=False, allow_null=True)
    sector = NestedRelatedField(meta_models.Sector, required=True, allow_null=False)
    business_activities = NestedRelatedField(
        meta_models.InvestmentBusinessActivity, many=True, required=True,
        allow_null=False, allow_empty=False
    )
    archived_by = NestedAdviserField(read_only=True)

    def get_incomplete_fields(self, instance):
        """Returns the names of the fields that still need to be completed in order to
        move to the next stage.
        """
        return tuple(validate(instance=instance, next_stage=True))

    def validate(self, data):
        """Validates the object after individual fields have been validated.

        Performs stage-dependent validation of the different sections.

        When transitioning stage, all fields required for the new stage are validated. In other
        cases, only the fields being modified are validated.  If a project ends up in an
        invalid state, this avoids the user being unable to rectify the situation.
        """
        fields = None
        if self.partial and 'stage' not in data:
            fields = data.keys()
        errors = validate(self.instance, data, fields=fields)

        if errors:
            raise serializers.ValidationError(errors)
        return data

    class Meta:  # noqa: D101
        model = InvestmentProject
        fields = (
            'id',
            'incomplete_fields',
            'name',
            'project_code',
            'description',
            'nda_signed',
            'estimated_land_date',
            'actual_land_date',
            'project_shareable',
            'not_shareable_reason',
            'quotable_as_public_case_study',
            'likelihood_of_landing',
            'priority',
            'approved_commitment_to_invest',
            'approved_fdi',
            'approved_good_value',
            'approved_high_value',
            'approved_landed',
            'approved_non_fdi',
            'investment_type',
            'stage',
            'status',
            'reason_delayed',
            'reason_abandoned',
            'date_abandoned',
            'reason_lost',
            'date_lost',
            'country_lost_to',
            'investor_company',
            'intermediate_company',
            'client_contacts',
            'client_relationship_manager',
            'referral_source_adviser',
            'referral_source_activity',
            'referral_source_activity_website',
            'referral_source_activity_marketing',
            'referral_source_activity_event',
            'fdi_type',
            'non_fdi_type',
            'sector',
            'business_activities',
            'other_business_activity',
            'archived',
            'archived_on',
            'archived_reason',
            'archived_by',
            'created_on',
            'modified_on'
        )
        # DRF defaults to required=False even though this field is
        # non-nullable
        extra_kwargs = {
            'nda_signed': {'required': True},
            'likelihood_of_landing': {'min_value': 0, 'max_value': 100},
            'archived': {'read_only': True},
            'archived_on': {'read_only': True},
            'archived_reason': {'read_only': True}
        }


class IProjectValueSerializer(serializers.ModelSerializer):
    """Serialiser for investment project value objects."""

    fdi_value = NestedRelatedField(meta_models.FDIValue, required=False, allow_null=True)
    average_salary = NestedRelatedField(
        meta_models.SalaryRange, required=False,
        allow_null=True
    )
    value_complete = serializers.SerializerMethodField()

    def get_value_complete(self, instance):
        """Whether the value fields required to move to the next stage are complete."""
        return not validate(
            instance=instance, fields=IProjectValueSerializer.Meta.fields, next_stage=True
        )

    class Meta:  # noqa: D101
        model = InvestmentProject
        fields = (
            'fdi_value',
            'total_investment',
            'foreign_equity_investment',
            'government_assistance',
            'some_new_jobs',
            'number_new_jobs',
            'will_new_jobs_last_two_years',
            'average_salary',
            'number_safeguarded_jobs',
            'r_and_d_budget',
            'non_fdi_r_and_d_budget',
            'new_tech_to_uk',
            'export_revenue',
            'value_complete',
            'client_cannot_provide_total_investment',
            'client_cannot_provide_foreign_investment'
        )


class IProjectRequirementsSerializer(serializers.ModelSerializer):
    """Serialiser for investment project requirements objects."""

    competitor_countries = NestedRelatedField(meta_models.Country, many=True, required=False)
    uk_region_locations = NestedRelatedField(meta_models.UKRegion, many=True, required=False)
    strategic_drivers = NestedRelatedField(
        meta_models.InvestmentStrategicDriver, many=True, required=False
    )
    uk_company = NestedRelatedField(Company, required=False, allow_null=True)
    requirements_complete = serializers.SerializerMethodField()

    def get_requirements_complete(self, instance):
        """Whether the requirements fields required to move to the next stage are complete."""
        return not validate(
            instance=instance, fields=IProjectRequirementsSerializer.Meta.fields, next_stage=True
        )

    class Meta:  # noqa: D101
        model = InvestmentProject
        fields = (
            'client_requirements',
            'site_decided',  # deprecated; will be removed
            'address_line_1',
            'address_line_2',
            'address_line_3',
            'address_line_postcode',
            'competitor_countries',
            'uk_region_locations',
            'strategic_drivers',
            'client_considering_other_countries',
            'uk_company_decided',
            'uk_company',
            'requirements_complete'
        )


class IProjectTeamMemberSerializer(serializers.ModelSerializer):
    """Serialiser for investment project team members."""

    investment_project = NestedRelatedField(InvestmentProject)
    adviser = NestedAdviserField()

    class Meta:  # noqa: D101
        model = InvestmentProjectTeamMember
        fields = ('investment_project', 'adviser', 'role')


class NestedIProjectTeamMemberSerializer(serializers.ModelSerializer):
    """Serialiser for investment project team members when nested in the main investment
    project object.

    Used to exclude the investment project from the serialised representation.
    """

    adviser = NestedAdviserField()

    class Meta:  # noqa: D101
        model = InvestmentProjectTeamMember
        fields = ('adviser', 'role')


class IProjectTeamSerializer(serializers.ModelSerializer):
    """Serialiser for investment project team objects."""

    project_manager = NestedAdviserField(required=False, allow_null=True)
    project_assurance_adviser = NestedAdviserField(required=False, allow_null=True)
    project_manager_team = NestedRelatedField(meta_models.Team, read_only=True)
    project_assurance_team = NestedRelatedField(meta_models.Team, read_only=True)
    team_members = NestedIProjectTeamMemberSerializer(many=True, read_only=True)
    team_complete = serializers.SerializerMethodField()

    def get_team_complete(self, instance):
        """Whether the team fields required to move to the next stage are complete."""
        return not validate(
            instance=instance, fields=IProjectTeamSerializer.Meta.fields, next_stage=True
        )

    class Meta:  # noqa: D101
        model = InvestmentProject
        fields = (
            'project_manager',
            'project_assurance_adviser',
            'project_manager_team',
            'project_assurance_team',
            'team_complete',
            'team_members'
        )


class IProjectSerializer(IProjectSummarySerializer, IProjectValueSerializer,
                         IProjectRequirementsSerializer, IProjectTeamSerializer):
    """Serialiser for investment projects, used with the new unified investment endpoint."""

    class Meta:  # noqa: D101
        model = InvestmentProject
        fields = (
            IProjectSummarySerializer.Meta.fields
            + IProjectValueSerializer.Meta.fields
            + IProjectRequirementsSerializer.Meta.fields
            + IProjectTeamSerializer.Meta.fields
        )
        extra_kwargs = IProjectSummarySerializer.Meta.extra_kwargs


class IProjectDocumentSerializer(serializers.ModelSerializer):
    """Serializer for Investment Project Documents."""

    project = NestedRelatedField(
        InvestmentProject,
    )

    class Meta:  # noqa: D101
        model = IProjectDocument
        fields = (
            'id',
            'project',
            'doc_type',
            'filename',
            'signed_url',
        )
        read_only_fields = ('signed_url', )

    def create(self, validated_data):
        """Create investment document."""
        return IProjectDocument.create_from_declaration_request(
            project=validated_data['project'],
            field=validated_data['doc_type'],
            filename=validated_data['filename'],
        )


class UploadStatusSerializer(serializers.Serializer):
    """Serializer for upload status endpoints."""

    status = serializers.ChoiceField(choices=('success',))<|MERGE_RESOLUTION|>--- conflicted
+++ resolved
@@ -18,10 +18,7 @@
     project_code = serializers.CharField(read_only=True)
     investment_type = NestedRelatedField(meta_models.InvestmentType)
     stage = NestedRelatedField(meta_models.InvestmentProjectStage, required=False)
-<<<<<<< HEAD
     country_lost_to = NestedRelatedField(meta_models.Country, required=False)
-=======
->>>>>>> 4f2666a2
     project_shareable = serializers.BooleanField(required=True)
     investor_company = NestedRelatedField(Company, required=True, allow_null=False)
     intermediate_company = NestedRelatedField(Company, required=False, allow_null=True)
