--- conflicted
+++ resolved
@@ -21,10 +21,7 @@
 })
 
 contact_unarchive = ContactViewSet.as_view({
-<<<<<<< HEAD
-=======
     # GET will be removed when the FE is no longer using it
->>>>>>> 1a822aa3
     'get': 'unarchive',
     'post': 'unarchive',
 })
@@ -36,7 +33,6 @@
         name='archive'),
     url(r'^contact/(?P<pk>[0-9a-z-]{36})/unarchive$', contact_unarchive,
         name='unarchive'),
-<<<<<<< HEAD
 ]
 
 # COMPANY
@@ -66,6 +62,4 @@
         name='archive'),
     url(r'^company/(?P<pk>[0-9a-z-]{36})/unarchive$', company_unarchive,
         name='unarchive'),
-=======
->>>>>>> 1a822aa3
 ]