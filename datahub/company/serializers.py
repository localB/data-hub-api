--- conflicted
+++ resolved
@@ -169,12 +169,7 @@
     class Meta:  # noqa: D101
         model = Contact
         fields = (
-<<<<<<< HEAD
-            'id', 'title', 'first_name', 'last_name', 'job_title', 'company',
-            'advisor',
-=======
             'id', 'title', 'first_name', 'last_name', 'job_title', 'company', 'adviser',
->>>>>>> e1785a59
             'primary', 'telephone_countrycode', 'telephone_number', 'email',
             'address_same_as_company', 'address_1', 'address_2', 'address_3',
             'address_4',
