--- conflicted
+++ resolved
@@ -159,146 +159,6 @@
     class Meta:  # noqa: D101
         model = Contact
         fields = (
-<<<<<<< HEAD
-            'id', 'title', 'first_name', 'last_name', 'job_title', 'company', 'adviser',
-            'primary', 'telephone_countrycode', 'telephone_number', 'email',
-            'address_same_as_company', 'address_1', 'address_2', 'address_3',
-            'address_4',
-            'address_town', 'address_county', 'address_country',
-            'address_postcode',
-            'telephone_alternative', 'email_alternative', 'notes',
-            'contactable_by_dit',
-            'contactable_by_dit_partners', 'contactable_by_email',
-            'contactable_by_phone',
-            'archived', 'archived_on', 'archived_reason', 'archived_by',
-            'created_on'
-        )
-
-
-class _CHPrefferedField(serializers.Field):
-    """TODO."""
-
-    def __init__(self, field_name, serializer_field=None, **kwargs):
-        """TODO."""
-        super().__init__(**kwargs)
-
-        self._serializer_field = serializer_field
-        self._field_name = field_name
-
-    def get_attribute(self, instance):
-        """TODO."""
-        return instance
-
-    def to_internal_value(self, data):
-        """TODO."""
-        if self._serializer_field:
-            return self._serializer_field.to_internal_value(data)
-        return data
-
-    def to_representation(self, instance):
-        """TODO."""
-        field_value = getattr(
-            instance.companies_house_data or instance, self._field_name
-        )
-        if self._serializer_field:
-            return self._serializer_field.to_representation(field_value)
-        return field_value
-
-
-class CompanySerializerV3(serializers.ModelSerializer):
-    """Company read/write serializer V3."""
-
-    name = _CHPrefferedField('name', required=False, allow_null=True)
-    registered_address_1 = _CHPrefferedField(
-        'registered_address_1', required=False, allow_null=True
-    )
-    registered_address_2 = _CHPrefferedField(
-        'registered_address_2', required=False, allow_null=True
-    )
-    registered_address_town = _CHPrefferedField(
-        'registered_address_town', required=False, allow_null=True
-    )
-    registered_address_county = _CHPrefferedField(
-        'registered_address_county', required=False, allow_null=True
-    )
-    registered_address_postcode = _CHPrefferedField(
-        'registered_address_postcode', required=False, allow_null=True
-    )
-    registered_address_country = _CHPrefferedField(
-        'registered_address_country', required=False, allow_null=True,
-        serializer_field=NestedRelatedField(meta_models.Country)
-    )
-    trading_name = serializers.CharField(
-        source='alias', required=False, allow_null=True
-    )
-    trading_address_country = NestedRelatedField(
-        meta_models.Country, required=False, allow_null=True
-    )
-    account_manager = NestedAdviserField(required=False, allow_null=True)
-    archived_by = NestedAdviserField(read_only=True)
-    business_type = NestedRelatedField(
-        meta_models.BusinessType, required=False, allow_null=True
-    )
-    children = NestedRelatedField('company.Company', many=True, required=False)
-    classification = NestedRelatedField(
-        meta_models.CompanyClassification, required=False, allow_null=True
-    )
-    companies_house_data = CompaniesHouseCompanySerializer(read_only=True)
-    contacts = ContactSerializer(many=True, read_only=True)
-    employee_range = NestedRelatedField(
-        meta_models.EmployeeRange, required=False, allow_null=True
-    )
-    export_to_countries = NestedRelatedField(
-        meta_models.Country, many=True, required=False
-    )
-    future_interest_countries = NestedRelatedField(
-        meta_models.Country, many=True, required=False
-    )
-    headquarter_type = NestedRelatedField(
-        meta_models.HeadquarterType, required=False, allow_null=True
-    )
-    one_list_account_owner = NestedAdviserField(
-        required=False, allow_null=True
-    )
-    parent = NestedRelatedField(
-        'company.Company', required=False, allow_null=True
-    )
-    sector = NestedRelatedField(
-        meta_models.Sector, required=False, allow_null=True
-    )
-    turnover_range = NestedRelatedField(
-        meta_models.TurnoverRange, required=False, allow_null=True
-    )
-    uk_region = NestedRelatedField(
-        meta_models.UKRegion, required=False, allow_null=True
-    )
-    investment_projects_invested_in = NestedRelatedField(
-        'investment.InvestmentProject', many=True, read_only=True,
-        extra_fields=('name', 'project_code'),
-        source='investor_investment_projects'
-    )
-    investment_projects_invested_in_count = serializers.IntegerField(
-        source='investor_investment_projects.count', read_only=True
-    )
-
-    class Meta:  # noqa: D101
-        model = Company
-        fields = (
-            'id',
-            'name',
-            'trading_name',
-            'uk_based',
-            'registered_address_1',
-            'registered_address_2',
-            'registered_address_3',
-            'registered_address_4',
-            'registered_address_town',
-            'registered_address_county',
-            'registered_address_postcode',
-            'registered_address_country',
-            'created_on',
-            'modified_on',
-=======
             'id',
             'title',
             'first_name',
@@ -324,18 +184,143 @@
             'contactable_by_dit_partners',
             'contactable_by_email',
             'contactable_by_phone',
->>>>>>> 9bb70cf8
             'archived',
             'archived_on',
             'archived_reason',
             'archived_by',
-<<<<<<< HEAD
+            'created_on'
+        )
+
+
+class _CHPrefferedField(serializers.Field):
+    """TODO."""
+
+    def __init__(self, field_name, serializer_field=None, **kwargs):
+        """TODO."""
+        super().__init__(**kwargs)
+
+        self._serializer_field = serializer_field
+        self._field_name = field_name
+
+    def get_attribute(self, instance):
+        """TODO."""
+        return instance
+
+    def to_internal_value(self, data):
+        """TODO."""
+        if self._serializer_field:
+            return self._serializer_field.to_internal_value(data)
+        return data
+
+    def to_representation(self, instance):
+        """TODO."""
+        field_value = getattr(
+            instance.companies_house_data or instance, self._field_name
+        )
+        if self._serializer_field:
+            return self._serializer_field.to_representation(field_value)
+        return field_value
+
+
+class CompanySerializerV3(serializers.ModelSerializer):
+    """Company read/write serializer V3."""
+
+    name = _CHPrefferedField('name', required=False, allow_null=True)
+    registered_address_1 = _CHPrefferedField(
+        'registered_address_1', required=False, allow_null=True
+    )
+    registered_address_2 = _CHPrefferedField(
+        'registered_address_2', required=False, allow_null=True
+    )
+    registered_address_town = _CHPrefferedField(
+        'registered_address_town', required=False, allow_null=True
+    )
+    registered_address_county = _CHPrefferedField(
+        'registered_address_county', required=False, allow_null=True
+    )
+    registered_address_postcode = _CHPrefferedField(
+        'registered_address_postcode', required=False, allow_null=True
+    )
+    registered_address_country = _CHPrefferedField(
+        'registered_address_country', required=False, allow_null=True,
+        serializer_field=NestedRelatedField(meta_models.Country)
+    )
+    trading_name = serializers.CharField(
+        source='alias', required=False, allow_null=True
+    )
+    trading_address_country = NestedRelatedField(
+        meta_models.Country, required=False, allow_null=True
+    )
+    account_manager = NestedAdviserField(required=False, allow_null=True)
+    archived_by = NestedAdviserField(read_only=True)
+    business_type = NestedRelatedField(
+        meta_models.BusinessType, required=False, allow_null=True
+    )
+    children = NestedRelatedField('company.Company', many=True, required=False)
+    classification = NestedRelatedField(
+        meta_models.CompanyClassification, required=False, allow_null=True
+    )
+    companies_house_data = CompaniesHouseCompanySerializer(read_only=True)
+    contacts = ContactSerializer(many=True, read_only=True)
+    employee_range = NestedRelatedField(
+        meta_models.EmployeeRange, required=False, allow_null=True
+    )
+    export_to_countries = NestedRelatedField(
+        meta_models.Country, many=True, required=False
+    )
+    future_interest_countries = NestedRelatedField(
+        meta_models.Country, many=True, required=False
+    )
+    headquarter_type = NestedRelatedField(
+        meta_models.HeadquarterType, required=False, allow_null=True
+    )
+    one_list_account_owner = NestedAdviserField(
+        required=False, allow_null=True
+    )
+    parent = NestedRelatedField(
+        'company.Company', required=False, allow_null=True
+    )
+    sector = NestedRelatedField(
+        meta_models.Sector, required=False, allow_null=True
+    )
+    turnover_range = NestedRelatedField(
+        meta_models.TurnoverRange, required=False, allow_null=True
+    )
+    uk_region = NestedRelatedField(
+        meta_models.UKRegion, required=False, allow_null=True
+    )
+    investment_projects_invested_in = NestedRelatedField(
+        'investment.InvestmentProject', many=True, read_only=True,
+        extra_fields=('name', 'project_code'),
+        source='investor_investment_projects'
+    )
+    investment_projects_invested_in_count = serializers.IntegerField(
+        source='investor_investment_projects.count', read_only=True
+    )
+
+    class Meta:  # noqa: D101
+        model = Company
+        fields = (
+            'id',
+            'name',
+            'trading_name',
+            'uk_based',
+            'registered_address_1',
+            'registered_address_2',
+            'registered_address_town',
+            'registered_address_county',
+            'registered_address_postcode',
+            'registered_address_country',
+            'created_on',
+            'modified_on',
+            'archived',
+            'archived_on',
+            'archived_reason',
+            'archived_by',
             'description',
             'website',
             'trading_address_1',
             'trading_address_2',
-            'trading_address_3',
-            'trading_address_4',
             'trading_address_town',
             'trading_address_county',
             'trading_address_postcode',
@@ -368,8 +353,4 @@
 
 def _get_ch_preffered_field(company_instance, attr_name):
     return getattr(company_instance.companies_house_data or company_instance,
-                   attr_name)
-=======
-            'created_on'
-        )
->>>>>>> 9bb70cf8
+                   attr_name)