import uuid

from django.conf import settings
from django.db import models
from django.utils.functional import cached_property

from datahub.core.models import BaseModel


class InteractionAbstract(BaseModel):
    """Common fields for all interaction flavours."""

    id = models.UUIDField(primary_key=True, default=uuid.uuid4)
    date = models.DateTimeField()
    company = models.ForeignKey(
        'company.Company',
        related_name="%(class)ss",  # noqa: Q000
        blank=True,
        null=True,
        on_delete=models.CASCADE
    )
    contact = models.ForeignKey(
        'company.Contact',
        related_name="%(class)ss",  # noqa: Q000
        blank=True,
        null=True,
        on_delete=models.CASCADE
    )
    service = models.ForeignKey(
        'metadata.Service', blank=True, null=True, on_delete=models.SET_NULL
    )
    subject = models.TextField()
    dit_advisor = models.ForeignKey(
        'company.Advisor',
        related_name="%(class)ss",  # noqa: Q000
        blank=True,
        null=True,
        on_delete=models.SET_NULL
    )
<<<<<<< HEAD
    notes = models.TextField(max_length=settings.CDMS_TEXT_MAX_LENGTH)  # CDMS limit
    dit_team = models.ForeignKey('metadata.Team', blank=True, null=True)
=======
    notes = models.TextField(max_length=4000)  # CDMS limit
    dit_team = models.ForeignKey(
        'metadata.Team', blank=True, null=True, on_delete=models.SET_NULL
    )
>>>>>>> 687d7439

    class Meta:  # noqa: D101
        abstract = True

    def __str__(self):
        """Admin displayed human readable name."""
        return self.subject


class Interaction(InteractionAbstract):
    """Interaction."""

    interaction_type = models.ForeignKey(
        'metadata.InteractionType', blank=True, null=True,
        on_delete=models.SET_NULL
    )
    investment_project = models.ForeignKey(
        'investment.InvestmentProject',
        related_name="%(class)ss",  # noqa: Q000
        null=True,
        blank=True,
        on_delete=models.CASCADE
    )


class ServiceOffer(models.Model):
    """Service offer."""

    id = models.UUIDField(primary_key=True, default=uuid.uuid4)
    service = models.ForeignKey('metadata.Service', on_delete=models.CASCADE)
    dit_team = models.ForeignKey(
        'metadata.Team', blank=True, null=True, on_delete=models.CASCADE
    )
    event = models.ForeignKey(
        'metadata.Event', blank=True, null=True, on_delete=models.CASCADE
    )

    @cached_property
    def name(self):
        """Generate name."""
        name_elements = [
            getattr(self, key).name
            for key in ['service', 'dit_team', 'event'] if getattr(self, key) is not None]
        return ' : '.join(name_elements)

    def __str__(self):
        """Human readable object name."""
        return self.name


class ServiceDelivery(InteractionAbstract):
    """Service delivery."""

    ENTITY_NAME = 'ServiceDelivery'
    API_MAPPING = {
        ('company', 'Company'),
        ('contact', 'Contact'),
        ('country_of_interest', 'Country'),
        ('dit_advisor', 'Advisor'),
        ('dit_team', 'Team'),
        ('sector', 'Sector'),
        ('service', 'Service'),
        ('status', 'ServiceDeliveryStatus'),
        ('uk_region', 'UKRegion'),
        ('service_offer', 'ServiceOffer'),
        ('event', 'Event')
    }

<<<<<<< HEAD
    status = models.ForeignKey('metadata.ServiceDeliveryStatus')
    service_offer = models.ForeignKey(ServiceOffer, blank=True, null=True)
    uk_region = models.ForeignKey('metadata.UKRegion', blank=True, null=True)
    sector = models.ForeignKey('metadata.Sector', blank=True, null=True)
    country_of_interest = models.ForeignKey('metadata.Country', blank=True, null=True)
    feedback = models.TextField(max_length=settings.CDMS_TEXT_MAX_LENGTH, blank=True, null=True)  # CDMS limit
    event = models.ForeignKey('metadata.Event', blank=True, null=True)
=======
    status = models.ForeignKey(
        'metadata.ServiceDeliveryStatus', on_delete=models.PROTECT
    )
    service_offer = models.ForeignKey(
        ServiceOffer, blank=True, null=True, on_delete=models.SET_NULL
    )
    uk_region = models.ForeignKey(
        'metadata.UKRegion', blank=True, null=True, on_delete=models.SET_NULL
    )
    sector = models.ForeignKey(
        'metadata.Sector', blank=True, null=True, on_delete=models.SET_NULL
    )
    country_of_interest = models.ForeignKey(
        'metadata.Country', blank=True, null=True, on_delete=models.SET_NULL
    )
    feedback = models.TextField(max_length=4000, blank=True, null=True)  # CDMS limit
    event = models.ForeignKey(
        'metadata.Event', blank=True, null=True, on_delete=models.SET_NULL
    )
>>>>>>> 687d7439

    def clean(self):
        """Custom validation."""
        if self.service_offer and not self.event:
            self.event = self.service_offer.event
        super().clean()

    class Meta(InteractionAbstract.Meta):  # noqa: D101
        verbose_name_plural = 'service deliveries'<|MERGE_RESOLUTION|>--- conflicted
+++ resolved
@@ -37,15 +37,10 @@
         null=True,
         on_delete=models.SET_NULL
     )
-<<<<<<< HEAD
-    notes = models.TextField(max_length=settings.CDMS_TEXT_MAX_LENGTH)  # CDMS limit
-    dit_team = models.ForeignKey('metadata.Team', blank=True, null=True)
-=======
-    notes = models.TextField(max_length=4000)  # CDMS limit
+    notes = models.TextField(max_length=settings.CDMS_TEXT_MAX_LENGTH)
     dit_team = models.ForeignKey(
         'metadata.Team', blank=True, null=True, on_delete=models.SET_NULL
     )
->>>>>>> 687d7439
 
     class Meta:  # noqa: D101
         abstract = True
@@ -114,15 +109,6 @@
         ('event', 'Event')
     }
 
-<<<<<<< HEAD
-    status = models.ForeignKey('metadata.ServiceDeliveryStatus')
-    service_offer = models.ForeignKey(ServiceOffer, blank=True, null=True)
-    uk_region = models.ForeignKey('metadata.UKRegion', blank=True, null=True)
-    sector = models.ForeignKey('metadata.Sector', blank=True, null=True)
-    country_of_interest = models.ForeignKey('metadata.Country', blank=True, null=True)
-    feedback = models.TextField(max_length=settings.CDMS_TEXT_MAX_LENGTH, blank=True, null=True)  # CDMS limit
-    event = models.ForeignKey('metadata.Event', blank=True, null=True)
-=======
     status = models.ForeignKey(
         'metadata.ServiceDeliveryStatus', on_delete=models.PROTECT
     )
@@ -138,11 +124,12 @@
     country_of_interest = models.ForeignKey(
         'metadata.Country', blank=True, null=True, on_delete=models.SET_NULL
     )
-    feedback = models.TextField(max_length=4000, blank=True, null=True)  # CDMS limit
+    feedback = models.TextField(
+        max_length=settings.CDMS_TEXT_MAX_LENGTH, blank=True, null=True
+    )
     event = models.ForeignKey(
         'metadata.Event', blank=True, null=True, on_delete=models.SET_NULL
     )
->>>>>>> 687d7439
 
     def clean(self):
         """Custom validation."""
