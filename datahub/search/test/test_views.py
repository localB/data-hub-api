--- conflicted
+++ resolved
@@ -1,9 +1,5 @@
 import datetime
-<<<<<<< HEAD
-from unittest import skip
-=======
-from unittest import mock
->>>>>>> 50440667
+from unittest import mock, skip
 
 import pytest
 from elasticsearch_dsl.connections import connections
@@ -200,12 +196,9 @@
 
         assert response.status_code == status.HTTP_400_BAD_REQUEST
 
-<<<<<<< HEAD
     @skip('This test fails randomly. Skip until fixed.')
-=======
     @mock.patch('datahub.core.utils.executor.submit', synchronous_executor_submit)
     @mock.patch('django.db.transaction.on_commit', synchronous_transaction_on_commit)
->>>>>>> 50440667
     def test_search_results_quality(self):
         """Tests quality of results."""
         CompanyFactory(name='The Risk Advisory Group').save()
